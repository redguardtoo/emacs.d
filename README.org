--- conflicted
+++ resolved
@@ -1,4 +1,8 @@
-<<<<<<< HEAD
+我是新手，感谢大神的配置 https://github.com/redguardtoo/emacs.d
+这是我自己在大神的配置下慢慢自己摸索的，请不要见笑！
+
+
+
 * Checklist
 - Tested with Emacs 24.3.1, 24.4, 24.5 on Linux/Windows/Cygwin/Mac
 - Please read FAQ to disable [[http://www.vim.org][Vim]] key bindings
@@ -403,7 +407,3 @@
 - If you are *sure* it's my issue, file bug report at [[https://github.com/redguardtoo/emacs.d]]. Don't email me directly!
 
 Bug report should include details (OS, Emacs version ...).
-=======
-我是新手，感谢大神的配置 https://github.com/redguardtoo/emacs.d
-这是我自己在大神的配置下慢慢自己摸索的，请不要见笑！
->>>>>>> 41969f2c
