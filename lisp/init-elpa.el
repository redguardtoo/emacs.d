;; -*- coding: utf-8; lexical-binding: t; -*-

(defun my-initialize-package ()
  ;; optimization, no need to activate all the packages so early
  (cond
   ;; @see https://www.gnu.org/software/emacs/news/NEWS.27.1
   ;; ** Installed packages are now activated *before* loading the init file.
   ;; As a result of this change, it is no longer necessary to call
   ;; 'package-initialize' in your init file.

   ;; Previously, a call to 'package-initialize' was automatically inserted
   ;; into the init file when Emacs was started.  This call can now safely
   ;; be removed.  Alternatively, if you want to ensure that your init file
   ;; is still compatible with earlier versions of Emacs, change it to:

   ;; (when (< emacs-major-version 27)
   ;;   (package-initialize))

   ;; However, if your init file changes the values of 'package-load-list'
   ;; or 'package-user-dir', or sets 'package-enable-at-startup' to nil then
   ;; it won't work right without some adjustment:
   ;; - You can move that code to the early init file (see above), so those
   ;;   settings apply before Emacs tries to activate the packages.
   ;; - You can use the new 'package-quickstart' so activation of packages
   ;;   does not need to pay attention to 'package-load-list' or
   ;;   'package-user-dir' any more.
   (*emacs27*
    ;; "package-quickstart.el" converts path in `load-path' into
    ;; os dependent path, make it impossible to share same emacs.d between
    ;; Windows and Cygwin.
    (unless (or *win64* *cygwin*)
      ;; you need run `M-x package-quickstart-refresh' at least once
      ;; to generate file "package-quickstart.el'.
      ;; It contains the `autoload' statements for all packages.
      (setq package-quickstart t))

    ;; esup need call `package-initialize'
    ;; @see https://github.com/jschaf/esup/issues/84
    (when (or (featurep 'esup-child)
              (fboundp 'profile-dotemacs)
              (daemonp)
              (my-vc-merge-p)
              noninteractive)
      (package-initialize)))
   (t
    ;; emacs 26
    (package-initialize))))

(my-initialize-package)

;; List of visible packages from melpa-unstable (http://melpa.org).
;; Please add the package name into `melpa-include-packages'
;; if it's not visible after  `list-packages'.
(defvar melpa-include-packages
  '(ace-window ; latest stable is released on year 2014
    ace-pinyin
    pos-tip
    web-mode
    racket-mode
    auto-package-update
    web-mode
    kv
    esxml ; nov is dependent on latest esxml
    nov
    bbdb
    esup ; Emacs start up profiler
    native-complete
    company-native-complete
    js2-mode ; need new features
    git-timemachine ; stable version is broken when git rename file
    highlight-symbol
    undo-fu
    command-log-mode
    evil ; @see https://github.com/emacs-evil/evil/commit/19cc5f8eef8bfffdec8082b604c7129782acb332
    ;; lsp-mode ; stable version has performance issue, but unstable version sends too many warnings
    vimrc-mode
    rjsx-mode ; fixed the indent issue in jsx
    package-lint ; for melpa pull request only
    auto-yasnippet
    typescript-mode ; the stable version lacks important feature (highlight function names)
    evil-exchange
    evil-find-char-pinyin
    ;; {{ dependencies of stable realgud are too old
    load-relative
    loc-changes
    test-simple
    ;; }}
    iedit
    undo-tree
    js-doc
    ;; {{ since stable v0.13.0 released, we go back to stable version
    ivy
    counsel
    swiper
    ivy-rich
    ;; }}
    wgrep
    ;; {{ themes in melpa unstable
    ample-theme
    molokai-theme
    spacemacs-theme
    leuven-theme
    elpy ; use latest elpy since Python package API changes
    sublime-themes
    tangotango-theme
    darkburn-theme
    ujelly-theme
    afternoon-theme
    organic-green-theme
    inkpot-theme
    flatui-theme
    hc-zenburn-theme
    naquadah-theme
    seti-theme
    spacegray-theme
    jazz-theme
    espresso-theme
    phoenix-dark-pink-theme
    tango-plus-theme
    twilight-theme
    minimal-theme
    noctilux-theme
    soothe-theme
    heroku-theme
    hemisu-theme
    badger-theme
    distinguished-theme
    tao-theme
    ;; }}
    groovy-mode
    company ; I won't wait another 2 years for stable
    simple-httpd
    findr
    mwe-log-commands
    noflet
    db
    creole
    web
    buffer-move
    regex-tool
    legalese
    htmlize
    scratch
    session
    inflections
    lua-mode
    pomodoro
    packed
    keyfreq
    gitconfig-mode
    textile-mode
    w3m
    workgroups2
    zoutline
    company-c-headers
    company-statistics
    hl-todo)
  "Packages to install from melpa-unstable.")

(defvar melpa-stable-banned-packages nil
  "Banned packages from melpa-stable.")

;; I don't use any packages from GNU ELPA because I want to minimize
;; dependency on 3rd party web site.
(setq package-archives
      '(
        ;; uncomment below line if you need use GNU ELPA
        ;; ("gnu" . "https://elpa.gnu.org/packages/")
        ("melpa" . "https://melpa.org/packages/")
        ("melpa-stable" . "https://stable.melpa.org/packages/")

        ;; Use either 163 or tsinghua mirror repository when official melpa
        ;; is slow or shutdown.

        ;; ;; {{ Option 1: 163 mirror repository:
        ;; ;; ("gnu" . "https://mirrors.163.com/elpa/gnu/")
        ;; ("melpa" . "https://mirrors.163.com/elpa/melpa/")
        ;; ("melpa-stable" . "https://mirrors.163.com/elpa/melpa-stable/")
        ;; ;; }}

        ;; ;; {{ Option 2: tsinghua mirror repository
        ;; ;; @see https://mirror.tuna.tsinghua.edu.cn/help/elpa/ on usage:
        ;; ;; ("gnu"   . "http://mirrors.tuna.tsinghua.edu.cn/elpa/gnu/")
        ;; ("melpa" . "http://mirrors.tuna.tsinghua.edu.cn/elpa/melpa/")
        ;; ("melpa-stable" . "http://mirrors.tuna.tsinghua.edu.cn/elpa/melpa-stable/")
        ;; }}
        ))

(defvar my-ask-elpa-mirror t)
(when (and (not noninteractive) ; no popup in batch mode
           my-ask-elpa-mirror
           (not (file-exists-p (file-truename (concat my-emacs-d "elpa"))))
           (yes-or-no-p "Switch to faster package repositories in China temporarily?
You still need modify `package-archives' in \"init-elpa.el\" to PERMANENTLY use this ELPA mirror."))
  (setq package-archives
        '(("melpa" . "https://mirrors.163.com/elpa/melpa/")
          ("melpa-stable" . "https://mirrors.163.com/elpa/melpa-stable/"))))

;; Un-comment below line if you follow "Install stable version in easiest way"
;; (setq package-archives '(("myelpa" . "https://raw.githubusercontent.com/donneyluck/myelpa/master/")))

;; my local repository is always needed.
(push (cons "localelpa" (concat my-emacs-d "localelpa/")) package-archives)

(defun my-package-generate-autoloads-hack (pkg-desc pkg-dir)
  "Stop package.el from leaving open autoload files lying around."
  (let* ((path (expand-file-name (concat
                                  ;; pkg-desc is string in emacs 24.3.1,
                                  (if (symbolp pkg-desc) (symbol-name pkg-desc) pkg-desc)
                                  "-autoloads.el")
                                 pkg-dir)))
    (with-current-buffer (find-file-existing path)
      (kill-buffer nil))))
(advice-add 'package-generate-autoloads :after #'my-package-generate-autoloads-hack)

(defun my-package--add-to-archive-contents-hack (orig-func &rest args)
  "Some packages should be hidden."
  (let* ((package (nth 0 args))
         (archive (nth 1 args))
         (pkg-name (car package))
         (version (package--ac-desc-version (cdr package)))
         (add-to-p t))
    (cond
     ((string= archive "melpa-stable")
      (setq add-to-p
            (not (memq pkg-name melpa-stable-banned-packages))))

     ;; We still need use some unstable packages
     ((string= archive "melpa")
      (setq add-to-p
            (or (member pkg-name melpa-include-packages)
                ;; color themes are welcomed
                (string-match-p "-theme" (format "%s" pkg-name))))))

    (when my-debug
      (message "package name=%s version=%s package=%s" pkg-name version package))

    (when add-to-p
      ;; The package is visible through package manager
      (apply orig-func args))))
(advice-add 'package--add-to-archive-contents :around #'my-package--add-to-archive-contents-hack)

;; On-demand installation of packages
(defun require-package (package &optional min-version no-refresh)
  "Ask elpa to install given PACKAGE."
  (my-ensure 'package)
  (cond
   ((package-installed-p package min-version)
    t)
   ((or (assoc package package-archive-contents) no-refresh)
    (package-install package))
   (t
    (package-refresh-contents)
    (require-package package min-version t))))

;;------------------------------------------------------------------------------
;; Fire up package.el and ensure the following packages are installed.
;;------------------------------------------------------------------------------

(require-package 'async)
; color-theme 6.6.1 in elpa is buggy
(require-package 'amx)
(require-package 'avy)
(require-package 'popup) ; some old package need it
(require-package 'auto-yasnippet)
(require-package 'csv-mode)
(require-package 'expand-region) ; I prefer stable version
(require-package 'fringe-helper)
(require-package 'gitignore-mode)
(require-package 'gitconfig-mode)
(require-package 'wgrep)
(require-package 'request)
(require-package 'lua-mode)
(require-package 'yaml-mode)
(require-package 'paredit)
(require-package 'findr)
(require-package 'diredfl) ; font lock for `dired-mode'
(require-package 'pinyinlib)
(require-package 'find-by-pinyin-dired)
(require-package 'jump)
(require-package 'nvm)
(require-package 'writeroom-mode)
(require-package 'haml-mode)
(require-package 'markdown-mode)
(require-package 'link)
(require-package 'connection)
(require-package 'dictionary) ; dictionary requires 'link and 'connection
(require-package 'htmlize) ; prefer stable version
(require-package 'jade-mode)
(require-package 'diminish)
(require-package 'scratch)
(require-package 'rainbow-delimiters)
(require-package 'textile-mode)
(require-package 'git-timemachine)
(require-package 'exec-path-from-shell)
(require-package 'ivy)
(require-package 'swiper)
(require-package 'counsel) ; counsel => swiper => ivy
(require-package 'ivy-rich)
(require-package 'find-file-in-project)
(require-package 'counsel-bbdb)
(require-package 'command-log-mode)
(require-package 'regex-tool)
(require-package 'groovy-mode)
(require-package 'emmet-mode)
(require-package 'winum)
(require-package 'session)
(require-package 'unfill)
(require-package 'w3m)
(require-package 'counsel-gtags)
(require-package 'buffer-move)
(require-package 'ace-window)
(require-package 'cmake-mode)
(require-package 'cpputils-cmake)
(require-package 'bbdb)
(require-package 'pomodoro)
;; rvm-open-gem to get gem's code
(require-package 'rvm)
;; C-x r l to list bookmarks
(require-package 'js-doc)
(require-package 'js2-mode)
(require-package 'rjsx-mode)
(require-package 'tagedit)
(require-package 'git-link)
(require-package 'cliphist)
(require-package 'yasnippet)
(require-package 'yasnippet-snippets)
(require-package 'company)
(require-package 'native-complete)
(require-package 'company-native-complete)
(require-package 'company-c-headers)
(require-package 'company-statistics)
(require-package 'lsp-mode)
(require-package 'elpy)
(require-package 'legalese)
(require-package 'simple-httpd)
;; (require-package 'git-gutter) ; use my patched version
(require-package 'neotree)
(require-package 'hydra)
(require-package 'ivy-hydra) ; @see https://oremacs.com/2015/07/23/ivy-multiaction/
(require-package 'web-mode)
(require-package 'iedit)
(require-package 'websocket) ; for debug debugging of browsers
(require-package 'undo-tree)
(require-package 'evil)
(require-package 'evil-escape)
(require-package 'evil-exchange)
(require-package 'evil-find-char-pinyin)
(require-package 'evil-mark-replace)
(require-package 'evil-matchit)
(require-package 'evil-nerd-commenter)
(require-package 'evil-surround)
(require-package 'evil-visualstar)
(require-package 'evil-snipe)
(require-package 'undo-fu)
(require-package 'counsel-css)
(require-package 'auto-package-update)
(require-package 'keyfreq)
(require-package 'adoc-mode) ; asciidoc files
(require-package 'shackle)
(require-package 'toc-org)
(require-package 'elpa-mirror)
;; {{ @see https://pawelbx.github.io/emacs-theme-gallery/
(require-package 'color-theme)
(require-package 'visual-regexp) ;; Press "M-x vr-*"
(require-package 'vimrc-mode)
(require-package 'nov) ; read epub
(require-package 'rust-mode)
;; (require-package 'langtool) ; my own patched version is better
(require-package 'typescript-mode)
;; run "M-x pdf-tool-install" at debian and open pdf in GUI Emacs
(require-package 'pdf-tools)
(require-package 'pyim)
(require-package 'pyim-wbdict) ; someone may use wubi IME, not me
(require-package 'pyim-basedict)
(require-package 'esup)
(require-package 'hl-todo)
;; Great truths are always simple
;; (require-package 'dashboard)
;; (require-package 'google-translate)
;; (require-package 'youdao-dictionary)
;; {{ Fixed expiring GNU ELPA keys
;; GNU ELPA GPG key will expire on Sep-2019. So we need install this package to
;; update key or else users can't install packages from GNU ELPA.
;; @see https://www.reddit.com/r/emacs/comments/bn6k1y/updating_gnu_elpa_keys/
;; BTW, this setup uses MELPA only. So GNU ELPA GPG key is not used.
(require-package 'gnu-elpa-keyring-update)
;; }}

;; org => ppt
(require-package 'org-re-reveal)

(defun my-install-popular-themes (popular-themes)
  "Install POPULAR-THEMES from melpa."
  (dolist (theme popular-themes)
    (require-package theme)))

(require-package 'magit)
(require-package 'ace-pinyin)
(require-package 'which-key)
(require-package 'highlight-symbol)
<<<<<<< HEAD
(require-package 'org-superstar)
;; org-roam requires new version of org-mode bundled with Emacs 27
(when *emacs27* (require-package 'org-roam))
=======
(require-package 'wc-mode)
>>>>>>> 19001b10

;; speed up CI
(unless my-disable-idle-timer
  ;; most popular 100 themes
  (my-install-popular-themes
   '(
     afternoon-theme
     alect-themes
     ample-theme
     ample-zen-theme
     anti-zenburn-theme
     apropospriate-theme
     atom-dark-theme
     atom-one-dark-theme
     badwolf-theme
     base16-theme
     birds-of-paradise-plus-theme
     bubbleberry-theme
     busybee-theme
     cherry-blossom-theme
     clues-theme
     color-theme-sanityinc-solarized
     color-theme-sanityinc-tomorrow
     cyberpunk-theme
     dakrone-theme
     darkburn-theme
     darkmine-theme
     darkokai-theme
     darktooth-theme
     django-theme
     doom-themes
     dracula-theme
     espresso-theme
     exotica-theme
     eziam-theme
     fantom-theme
     farmhouse-theme
     flatland-theme
     flatui-theme
     gandalf-theme
     gotham-theme
     grandshell-theme
     gruber-darker-theme
     gruvbox-theme
     hc-zenburn-theme
     hemisu-theme
     heroku-theme
     inkpot-theme
     ir-black-theme
     jazz-theme
     jbeans-theme
     kaolin-themes
     leuven-theme
     light-soap-theme
     lush-theme
     madhat2r-theme
     majapahit-theme
     material-theme
     minimal-theme
     moe-theme
     molokai-theme
     monochrome-theme
     monokai-theme
     mustang-theme
     naquadah-theme
     noctilux-theme
     nord-theme
     obsidian-theme
     occidental-theme
     oldlace-theme
     omtose-phellack-theme
     organic-green-theme
     phoenix-dark-mono-theme
     phoenix-dark-pink-theme
     planet-theme
     professional-theme
     purple-haze-theme
     railscasts-theme
     rebecca-theme
     reverse-theme
     seti-theme
     smyx-theme
     soft-charcoal-theme
     soft-morning-theme
     soft-stone-theme
     solarized-theme
     soothe-theme
     spacegray-theme
     spacemacs-theme
     srcery-theme
     subatomic-theme
     subatomic256-theme
     sublime-themes
     sunny-day-theme
     tango-2-theme
     tango-plus-theme
     tangotango-theme
     tao-theme
     toxi-theme
     twilight-anti-bright-theme
     twilight-bright-theme
     twilight-theme
     ujelly-theme
     underwater-theme
     vscode-dark-plus-theme
     white-sand-theme
     zen-and-art-theme
     zenburn-theme
     zerodark-theme
     )))

;; }}

;; {{ trivial packages which has extra dependency
(require-package 'emms)
;; }}

;; kill buffer without my confirmation
(setq kill-buffer-query-functions (delq 'process-kill-buffer-query-function kill-buffer-query-functions))

(provide 'init-elpa)<|MERGE_RESOLUTION|>--- conflicted
+++ resolved
@@ -399,13 +399,11 @@
 (require-package 'ace-pinyin)
 (require-package 'which-key)
 (require-package 'highlight-symbol)
-<<<<<<< HEAD
 (require-package 'org-superstar)
+
 ;; org-roam requires new version of org-mode bundled with Emacs 27
 (when *emacs27* (require-package 'org-roam))
-=======
 (require-package 'wc-mode)
->>>>>>> 19001b10
 
 ;; speed up CI
 (unless my-disable-idle-timer
