;; -*- coding: utf-8; lexical-binding: t; -*-

(defun my-initialize-package ()
  ;; optimization, no need to activate all the packages so early
  (cond
   ;; @see https://www.gnu.org/software/emacs/news/NEWS.27.1
   ;; ** Installed packages are now activated *before* loading the init file.
   ;; As a result of this change, it is no longer necessary to call
   ;; 'package-initialize' in your init file.

   ;; Previously, a call to 'package-initialize' was automatically inserted
   ;; into the init file when Emacs was started.  This call can now safely
   ;; be removed.  Alternatively, if you want to ensure that your init file
   ;; is still compatible with earlier versions of Emacs, change it to:

   ;; (when (< emacs-major-version 27)
   ;;   (package-initialize))

   ;; However, if your init file changes the values of 'package-load-list'
   ;; or 'package-user-dir', or sets 'package-enable-at-startup' to nil then
   ;; it won't work right without some adjustment:
   ;; - You can move that code to the early init file (see above), so those
   ;;   settings apply before Emacs tries to activate the packages.
   ;; - You can use the new 'package-quickstart' so activation of packages
   ;;   does not need to pay attention to 'package-load-list' or
   ;;   'package-user-dir' any more.
   (*emacs27*
    ;; "package-quickstart.el" converts path in `load-path' into
    ;; os dependent path, make it impossible to share same emacs.d between
    ;; Windows and Cygwin.
    (unless (or *win64* *cygwin*)
      ;; you need run `M-x package-quickstart-refresh' at least once
      ;; to generate file "package-quickstart.el'.
      ;; It contains the `autoload' statements for all packages.
      (setq package-quickstart t))

    ;; esup need call `package-initialize'
    ;; @see https://github.com/jschaf/esup/issues/84
    (when (or (featurep 'esup-child)
              (fboundp 'profile-dotemacs)
              (daemonp)
              (my-vc-merge-p)
              noninteractive)
      (package-initialize)))
   (t
    ;; emacs 26
    (package-initialize))))

(my-initialize-package)

;; List of visible packages from melpa-unstable (http://melpa.org).
;; Please add the package name into `melpa-include-packages'
;; if it's not visible after  `list-packages'.
(defvar melpa-include-packages
  '(ace-window ; latest stable is released on year 2014
    ace-pinyin
    pos-tip
    web-mode
    racket-mode
    auto-package-update
    web-mode
    kv
    esxml ; nov is dependent on latest esxml
    nov
    bbdb
    esup ; Emacs start up profiler
    native-complete
    company-native-complete
    js2-mode ; need new features
    git-timemachine ; stable version is broken when git rename file
    highlight-symbol
    undo-fu
    command-log-mode
    evil ; @see https://github.com/emacs-evil/evil/commit/19cc5f8eef8bfffdec8082b604c7129782acb332
    ;; lsp-mode ; stable version has performance issue, but unstable version sends too many warnings
    vimrc-mode
    rjsx-mode ; fixed the indent issue in jsx
    package-lint ; for melpa pull request only
    auto-yasnippet
    typescript-mode ; the stable version lacks important feature (highlight function names)
    evil-exchange
    evil-find-char-pinyin
    ;; {{ dependencies of stable realgud are too old
    load-relative
    loc-changes
    test-simple
    ;; }}
    iedit
    undo-tree
    js-doc
    ;; {{ since stable v0.13.0 released, we go back to stable version
    ;; ivy
    ;; counsel
    ;; swiper
    ;; }}
    wgrep
    ;; {{ themes in melpa unstable
    ample-theme
    molokai-theme
    spacemacs-theme
    leuven-theme
    elpy ; use latest elpy since Python package API changes
    sublime-themes
    tangotango-theme
    darkburn-theme
    ujelly-theme
    afternoon-theme
    organic-green-theme
    inkpot-theme
    flatui-theme
    hc-zenburn-theme
    naquadah-theme
    seti-theme
    spacegray-theme
    jazz-theme
    espresso-theme
    phoenix-dark-pink-theme
    tango-plus-theme
    twilight-theme
    minimal-theme
    noctilux-theme
    soothe-theme
    heroku-theme
    hemisu-theme
    badger-theme
    distinguished-theme
    tao-theme
    ;; }}
    groovy-mode
    company ; I won't wait another 2 years for stable
    simple-httpd
    findr
    mwe-log-commands
    noflet
    db
    creole
    web
    buffer-move
    regex-tool
    legalese
    htmlize
    scratch
    session
    inflections
    lua-mode
    pomodoro
    packed
    keyfreq
    gitconfig-mode
    textile-mode
    w3m
    workgroups2
    zoutline
    company-c-headers
<<<<<<< HEAD
    company-statistics
    jenkinsfile-mode)
=======
    graphql-mode
    company-statistics)
>>>>>>> bc708ad1
  "Packages to install from melpa-unstable.")

(defvar melpa-stable-banned-packages nil
  "Banned packages from melpa-stable.")

;; I don't use any packages from GNU ELPA because I want to minimize
;; dependency on 3rd party web site.
(setq package-archives
      '(
        ;; uncomment below line if you need use GNU ELPA
        ;; ("gnu" . "https://elpa.gnu.org/packages/")
        ;;("melpa" . "https://melpa.org/packages/")
        ;;("melpa-stable" . "https://stable.melpa.org/packages/")

        ;; Use either 163 or tsinghua mirror repository when official melpa
        ;; is slow or shutdown.

        ;; ;; {{ Option 1: 163 mirror repository:
        ;; ;; ("gnu" . "https://mirrors.163.com/elpa/gnu/")
        ;; ("melpa" . "https://mirrors.163.com/elpa/melpa/")
        ;; ("melpa-stable" . "https://mirrors.163.com/elpa/melpa-stable/")
        ;; ;; }}

        ;; ;; {{ Option 2: tsinghua mirror repository
        ;; ;; @see https://mirror.tuna.tsinghua.edu.cn/help/elpa/ on usage:
        ;; ;; ("gnu"   . "http://mirrors.tuna.tsinghua.edu.cn/elpa/gnu/")
         ("melpa" . "http://mirrors.tuna.tsinghua.edu.cn/elpa/melpa/")
         ("melpa-stable" . "http://mirrors.tuna.tsinghua.edu.cn/elpa/melpa-stable/")
        ;; }}
        ))

(defvar my-ask-elpa-mirror t)
(when (and (not noninteractive) ; no popup in batch mode
           my-ask-elpa-mirror
           (not (file-exists-p (file-truename (concat my-emacs-d "elpa"))))
           (yes-or-no-p "Switch to faster package repositories in China temporarily?
You still need modify `package-archives' in \"init-elpa.el\" to PERMANENTLY use this ELPA mirror."))
  (setq package-archives
        '(("melpa" . "https://mirrors.163.com/elpa/melpa/")
          ("melpa-stable" . "https://mirrors.163.com/elpa/melpa-stable/"))))

;; Un-comment below line if you follow "Install stable version in easiest way"
;; (setq package-archives '(("myelpa" . "~/myelpa/")))

;; my local repository is always needed.
(push (cons "localelpa" (concat my-emacs-d "localelpa/")) package-archives)

(defun my-package-generate-autoloads-hack (pkg-desc pkg-dir)
  "Stop package.el from leaving open autoload files lying around."
  (let* ((path (expand-file-name (concat
                                  ;; pkg-desc is string in emacs 24.3.1,
                                  (if (symbolp pkg-desc) (symbol-name pkg-desc) pkg-desc)
                                  "-autoloads.el")
                                 pkg-dir)))
    (with-current-buffer (find-file-existing path)
      (kill-buffer nil))))
(advice-add 'package-generate-autoloads :after #'my-package-generate-autoloads-hack)

(defun my-package--add-to-archive-contents-hack (orig-func &rest args)
  "Some packages should be hidden."
  (let* ((package (nth 0 args))
         (archive (nth 1 args))
         (pkg-name (car package))
         (version (package--ac-desc-version (cdr package)))
         (add-to-p t))
    (cond
     ((string= archive "melpa-stable")
      (setq add-to-p
            (not (memq pkg-name melpa-stable-banned-packages))))

     ;; We still need use some unstable packages
     ((string= archive "melpa")
      (setq add-to-p
            (or (member pkg-name melpa-include-packages)
                ;; color themes are welcomed
                (string-match-p "-theme" (format "%s" pkg-name))))))

    (when my-debug
      (message "package name=%s version=%s package=%s" pkg-name version package))

    (when add-to-p
      ;; The package is visible through package manager
      (apply orig-func args))))
(advice-add 'package--add-to-archive-contents :around #'my-package--add-to-archive-contents-hack)

;; On-demand installation of packages
(defun require-package (package &optional min-version no-refresh)
  "Ask elpa to install given PACKAGE with MIN-VERSION.
If NO-REFRESH is nil, `package-refresh-contents' is called."
  (my-ensure 'package)
  (unless (package-installed-p package min-version)
    (unless (or (assoc package package-archive-contents) no-refresh)
      (package-refresh-contents))
    (package-install package)))

;;------------------------------------------------------------------------------
;; Fire up package.el and ensure the following packages are installed.
;;------------------------------------------------------------------------------

(require-package 'async)
; color-theme 6.6.1 in elpa is buggy
(require-package 'amx)
(require-package 'avy)
(require-package 'popup) ; some old package need it
(require-package 'auto-yasnippet)
(require-package 'csv-mode)
(require-package 'expand-region) ; I prefer stable version
(require-package 'fringe-helper)
(require-package 'wgrep)
(require-package 'request)
(require-package 'lua-mode)
(require-package 'yaml-mode)
(require-package 'paredit)
(require-package 'findr)
(require-package 'diredfl) ; font lock for `dired-mode'
(require-package 'pinyinlib)
(require-package 'find-by-pinyin-dired)
(require-package 'jump)
(require-package 'nvm)
(require-package 'writeroom-mode)
(require-package 'haml-mode)
(require-package 'markdown-mode)
(require-package 'link)
(require-package 'connection)
(require-package 'dictionary) ; dictionary requires 'link and 'connection
(require-package 'htmlize) ; prefer stable version
(require-package 'jade-mode)
(require-package 'diminish)
(require-package 'scratch)
(require-package 'rainbow-delimiters)
(require-package 'textile-mode)
(require-package 'git-timemachine)
(require-package 'exec-path-from-shell)
(require-package 'ivy)
(require-package 'swiper)
(require-package 'counsel) ; counsel => swiper => ivy
(require-package 'find-file-in-project)
(require-package 'counsel-bbdb)
(require-package 'command-log-mode)
(require-package 'regex-tool)
(require-package 'groovy-mode)
(require-package 'emmet-mode)
(require-package 'winum)
(require-package 'session)
(require-package 'unfill)
(require-package 'w3m)
(require-package 'counsel-gtags)
(require-package 'buffer-move)
(require-package 'ace-window)
(require-package 'cmake-mode)
(require-package 'cpputils-cmake)
(require-package 'bbdb)
(require-package 'pomodoro)
;; rvm-open-gem to get gem's code
(require-package 'rvm)
;; C-x r l to list bookmarks
(require-package 'js-doc)
(require-package 'js2-mode)
(require-package 'rjsx-mode)
(require-package 'tagedit)
(require-package 'git-link)
(require-package 'cliphist)
(require-package 'yasnippet)
(require-package 'yasnippet-snippets)
(require-package 'company)
(require-package 'native-complete)
(require-package 'company-native-complete)
(require-package 'company-c-headers)
(require-package 'company-statistics)
(require-package 'lsp-mode)
(require-package 'elpy)
(require-package 'legalese)
(require-package 'simple-httpd)
;; (require-package 'git-gutter) ; use my patched version
(require-package 'neotree)
(require-package 'hydra)
(require-package 'ivy-hydra) ; @see https://oremacs.com/2015/07/23/ivy-multiaction/
(require-package 'web-mode)
(require-package 'iedit)
(require-package 'websocket) ; for debug debugging of browsers
(require-package 'undo-tree)
(require-package 'evil)
(require-package 'evil-escape)
(require-package 'evil-exchange)
(require-package 'evil-find-char-pinyin)
(require-package 'evil-mark-replace)
(require-package 'evil-matchit)
(require-package 'evil-nerd-commenter)
(require-package 'evil-surround)
(require-package 'evil-visualstar)
(require-package 'undo-fu)
(require-package 'counsel-css)
(require-package 'auto-package-update)
(require-package 'keyfreq)
(require-package 'adoc-mode) ; asciidoc files
(require-package 'shackle)
(require-package 'toc-org)
(require-package 'elpa-mirror)
;; {{ @see https://pawelbx.github.io/emacs-theme-gallery/
(require-package 'color-theme)
(require-package 'visual-regexp) ;; Press "M-x vr-*"
(require-package 'vimrc-mode)
(require-package 'nov) ; read epub
(require-package 'rust-mode)
;; (require-package 'langtool) ; my own patched version is better
(require-package 'typescript-mode)
;; run "M-x pdf-tool-install" at debian and open pdf in GUI Emacs
(require-package 'pdf-tools)
(require-package 'pyim)
(require-package 'pyim-wbdict) ; someone may use wubi IME, not me
(require-package 'pyim-basedict)
(require-package 'esup)

;; {{ Fixed expiring GNU ELPA keys
;; GNU ELPA GPG key will expire on Sep-2019. So we need install this package to
;; update key or else users can't install packages from GNU ELPA.
;; @see https://www.reddit.com/r/emacs/comments/bn6k1y/updating_gnu_elpa_keys/
;; BTW, this setup uses MELPA only. So GNU ELPA GPG key is not used.
(require-package 'gnu-elpa-keyring-update)
;; }}

;; org => ppt
(require-package 'org-re-reveal)

(require-package 'git-modes)
(require-package 'magit)
(require-package 'ace-pinyin)
(require-package 'which-key)
(require-package 'highlight-symbol)
(require-package 'wc-mode)
(require-package 'qrencode)
(require-package 'ws-butler)
(require-package 'sage-shell-mode)
(require-package 'graphql-mode)

(defvar my-color-themes
  '(afternoon-theme
    alect-themes
    ample-theme
    ample-zen-theme
    anti-zenburn-theme
    apropospriate-theme
    atom-dark-theme
    atom-one-dark-theme
    badwolf-theme
    base16-theme
    birds-of-paradise-plus-theme
    bubbleberry-theme
    busybee-theme
    cherry-blossom-theme
    clues-theme
    color-theme-sanityinc-solarized
    color-theme-sanityinc-tomorrow
    cyberpunk-theme
    dakrone-theme
    darkburn-theme
    darkmine-theme
    darkokai-theme
    darktooth-theme
    django-theme
    doom-themes
    dracula-theme
    espresso-theme
    exotica-theme
    eziam-theme
    fantom-theme
    farmhouse-theme
    flatland-theme
    flatui-theme
    gandalf-theme
    gotham-theme
    grandshell-theme
    gruber-darker-theme
    gruvbox-theme
    hc-zenburn-theme
    hemisu-theme
    heroku-theme
    inkpot-theme
    ir-black-theme
    jazz-theme
    jbeans-theme
    kaolin-themes
    leuven-theme
    light-soap-theme
    lush-theme
    madhat2r-theme
    majapahit-theme
    material-theme
    minimal-theme
    moe-theme
    molokai-theme
    monochrome-theme
    monokai-theme
    mustang-theme
    naquadah-theme
    noctilux-theme
    nord-theme
    obsidian-theme
    occidental-theme
    oldlace-theme
    omtose-phellack-theme
    organic-green-theme
    phoenix-dark-mono-theme
    phoenix-dark-pink-theme
    planet-theme
    professional-theme
    purple-haze-theme
    railscasts-theme
    rebecca-theme
    reverse-theme
    seti-theme
    smyx-theme
    soft-charcoal-theme
    soft-morning-theme
    soft-stone-theme
    solarized-theme
    soothe-theme
    spacegray-theme
    spacemacs-theme
    srcery-theme
    subatomic-theme
    subatomic256-theme
    sublime-themes
    sunny-day-theme
    tango-2-theme
    tango-plus-theme
    tangotango-theme
    tao-theme
    toxi-theme
    twilight-anti-bright-theme
    twilight-bright-theme
    twilight-theme
    ujelly-theme
    underwater-theme
    vscode-dark-plus-theme
    white-sand-theme
    zen-and-art-theme
    zenburn-theme
    zerodark-theme)
  "Color themes for this setup.")


;; speed up CI
(unless my-disable-idle-timer
  ;; most popular 100 themes
  (dolist (theme my-color-themes)
    (require-package theme))
  (when *emacs27*
    (require-package 'modus-themes)))

;; }}

;; {{ trivial packages which has extra dependency
(require-package 'emms)
;; }}

;; kill buffer without my confirmation
(setq kill-buffer-query-functions (delq 'process-kill-buffer-query-function kill-buffer-query-functions))

(provide 'init-elpa)<|MERGE_RESOLUTION|>--- conflicted
+++ resolved
@@ -152,13 +152,10 @@
     workgroups2
     zoutline
     company-c-headers
-<<<<<<< HEAD
     company-statistics
     jenkinsfile-mode)
-=======
     graphql-mode
     company-statistics)
->>>>>>> bc708ad1
   "Packages to install from melpa-unstable.")
 
 (defvar melpa-stable-banned-packages nil
