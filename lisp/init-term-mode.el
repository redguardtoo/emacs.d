--- conflicted
+++ resolved
@@ -11,19 +11,13 @@
 (ad-activate 'term-sentinel)
 
 ;; always use bash
-<<<<<<< HEAD
+
 ;; try to use zsh
-(defvar my-term-program "/bin/zsh")
-(defadvice ansi-term (before force-bash)
-  (interactive (list my-term-program)))
-(ad-activate 'ansi-term)
-=======
 (defvar my-term-program "/bin/zsh")
 ;; (defadvice ansi-term (before force-bash)
 ;;   (interactive (list my-term-program))
 ;;   )
 ;; (ad-activate 'ansi-term)
->>>>>>> 2ff8eb22
 
 ;; utf8
 (defun my-term-use-utf8 ()
