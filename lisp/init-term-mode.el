--- conflicted
+++ resolved
@@ -102,28 +102,6 @@
 
 (setq multi-term-program my-term-program)
 ;; check `term-bind-key-alist' for key bindings
-<<<<<<< HEAD
-(eval-after-load 'multi-term
-  '(progn
-     (dolist (p '(("C-p" . term-send-up)
-                  ("C-n" . term-send-down)
-                  ("C-s" . swiper)
-                  ("C-r" . term-send-reverse-search-history)
-                  ("C-m" . term-send-raw)
-                  ("C-k" . term-send-kill-whole-line)
-                  ;("C-y" . yank)
-                  ("C-y" . term-paste)
-                  ("C-_" . term-send-raw)
-                  ("M-f" . term-send-forward-word)
-                  ("M-b" . term-send-backward-word)
-                  ("M-K" . term-send-kill-line)
-                  ("M-p" . previous-line)
-                  ("M-n" . next-line)
-                  ("M-y" . yank-pop)
-                  ("M-." . term-send-raw-meta)))
-       (setq term-bind-key-alist (delq (assoc (car p) term-bind-key-alist) term-bind-key-alist))
-       (add-to-list 'term-bind-key-alist p))))
-=======
 (with-eval-after-load 'multi-term
   (dolist (p '(("C-p" . term-send-up)
                ("C-n" . term-send-down)
@@ -131,7 +109,8 @@
                ("C-r" . term-send-reverse-search-history)
                ("C-m" . term-send-raw)
                ("C-k" . term-send-kill-whole-line)
-               ("C-y" . yank)
+               ;("C-y" . yank)
+               ("C-y" . term-paste)
                ("C-_" . term-send-raw)
                ("M-f" . term-send-forward-word)
                ("M-b" . term-send-backward-word)
@@ -142,7 +121,6 @@
                ("M-." . term-send-raw-meta)))
     (setq term-bind-key-alist (delq (assoc (car p) term-bind-key-alist) term-bind-key-alist))
     (add-to-list 'term-bind-key-alist p)))
->>>>>>> 615f33e2
 ;; }}
 
 (provide 'init-term-mode)