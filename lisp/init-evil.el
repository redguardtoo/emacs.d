--- conflicted
+++ resolved
@@ -795,9 +795,6 @@
 
   )
 
-<<<<<<< HEAD
-
-
 ;; per-major-mode setup
 (general-create-definer my-javascript-leader-def
   :prefix "SPC"
@@ -812,8 +809,6 @@
   "tf" 'js2-mode-toggle-hide-functions)
 ;; }}
 
-=======
->>>>>>> 1430d033
 ;; {{ Use `;` as leader key, for searching something
 (general-create-definer my-semicolon-leader-def
   :prefix ";"
