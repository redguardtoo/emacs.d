;; -*- coding: utf-8; lexical-binding: t; -*-

(my-run-with-idle-timer 1 #'ivy-mode) ; it enables ivy UI for `kill-buffer'

(with-eval-after-load 'counsel
  ;; automatically pick up cygwin cli tools for counsel
  (cond
   ((executable-find "rg")
    ;; ripgrep says that "-n" is enabled actually not,
    ;; so we manually add it
    (setq counsel-grep-base-command
          (concat (executable-find "rg")
                  " -n -M 512 --no-heading --color never -i \"%s\" %s")))

   (*win64*
    (let* ((path (getenv "path"))
           (cygpath (or (and (file-exists-p "c:/cygwin64/bin") "c:/cygwin64/bin")
                        (and (file-exists-p "d:/cygwin64/bin") "d:/cygwin64/bin")
                        (and (file-exists-p "e:/cygwin64/bin") "e:/cygwin64/bin"))))
      ;; `cygpath' could be nil on Windows
      (when cygpath
        (unless (string-match-p cygpath counsel-git-cmd)
          (setq counsel-git-cmd (concat cygpath "/" counsel-git-cmd)))

        (unless (string-match-p cygpath counsel-git-grep-cmd-default)
          (setq counsel-git-grep-cmd-default (concat cygpath "/" counsel-git-grep-cmd-default)))
        ;; ;; git-log does not work
        ;; (unless (string-match-p cygpath counsel-git-log-cmd)
        ;;   (setq counsel-git-log-cmd (concat "GIT_PAGER="
        ;;                                     cygpath
        ;;                                     "/cat "
        ;;                                     cygpath
        ;;                                     "/git log --grep '%s'")))
        (unless (string-match-p cygpath counsel-grep-base-command)
          (setq counsel-grep-base-command (concat cygpath "/" counsel-grep-base-command)))))))

  ;; @see https://oremacs.com/2015/07/23/ivy-multiaction/
  ;; press "M-o" to choose ivy action
  (ivy-set-actions
   'counsel-find-file
   '(("j" find-file-other-frame "other frame")
     ("b" counsel-find-file-cd-bookmark-action "cd bookmark")
     ("x" counsel-find-file-extern "open externally")
     ("d" delete-file "delete")
     ("r" counsel-find-file-as-root "open as root"))))

;; (setq ivy-use-virtual-buffers t) ; not good experience
(global-set-key (kbd "C-x b") 'ivy-switch-buffer)

(define-key read-expression-map (kbd "C-r") 'counsel-expression-history)

(defvar my-git-recent-files-extra-options ""
  "Extra options for git recent files.
For example, could be \"---author=MyName\"")

(defmacro my-git-extract-file (n items rlt)
  "Extract Nth item from ITEMS as a file candidate.
The candidate could be placed in RLT."
  `(let* ((file (string-trim (nth ,n ,items))))
     (when (file-exists-p file)
       (push (cons file (file-truename file)) ,rlt))))

(defun my-git-recent-files ()
  "Get files in my recent git commits."
  (let* ((default-directory (my-git-root-dir))
         ;; two weeks is a sprint, minus weekend and days for sprint review and test
         (cmd (format "git --no-pager log %s --name-status --since=\"10 days ago\" --pretty=format:"
                      my-git-recent-files-extra-options))
         (lines (my-lines-from-command-output cmd))
         items
         rlt)
    (when lines
      (dolist (l lines)
        (setq items (split-string l "[ \t]+" l))
        (cond
         ((= (length items) 2)
          (my-git-extract-file 1 items rlt))
         ((= (length items) 3)
          (my-git-extract-file 1 items rlt)
          (my-git-extract-file 2 items rlt)))))
    rlt))

(defun my-counsel-recentf (&optional n)
  "Find a file on `recentf-list'.
If N is 1, only list files in current project.
If N is 2, list files in my recent 20 commits."
  (interactive "P")
  (my-ensure 'recentf)
  (unless n (setq n 0))
  (recentf-mode 1)
  (let* ((files (mapcar #'substring-no-properties recentf-list))
         (root-dir (if (ffip-project-root) (file-truename (ffip-project-root))))
         (hint "Recent files: "))
    (cond
     ((and (eq n 1) root-dir)
      (setq hint (format "Recent files in %s: " root-dir))
      (setq files (delq nil (delete-dups (mapcar (lambda (f) (path-in-directory-p f root-dir)) files)))))
     ((eq n 2)
      (setq hint (format "Files in recent Git commits: "))
      (setq files (my-git-recent-files))))

    (ivy-read hint
              files
              :initial-input (if (region-active-p) (my-selected-str))
              :action (lambda (f)
                        (if (consp f) (setq f (cdr f)))
                        (with-ivy-window
                          (find-file f)))
              :caller 'counsel-recentf)))

;; grep by author is bad idea. Too slow

(defun my-build-bookmark-candidate (bookmark)
  "Re-shape BOOKMARK."
  (let* ((key (cond
               ((and (assoc 'filename bookmark) (cdr (assoc 'filename bookmark)))
                (format "%s (%s)" (car bookmark) (cdr (assoc 'filename bookmark))))
               ((and (assoc 'location bookmark) (cdr (assoc 'location bookmark)))
                (format "%s (%s)" (car bookmark) (cdr (assoc 'location bookmark))))
               (t
                (car bookmark)))))
    ;; key will be displayed
    ;; re-shape the data so full bookmark be passed to ivy-read
    (cons key bookmark)))

(defun counsel-bookmark-goto ()
  "Open ANY bookmark."
  (interactive)
  (autoload 'bookmark-maybe-load-default-file "bookmark" "" t)
  (bookmark-maybe-load-default-file)
  ;; do the real thing
  (ivy-read "bookmarks:"
            (delq nil (mapcar #'my-build-bookmark-candidate
                              (and (boundp 'bookmark-alist)
                                   bookmark-alist)))
            :action #'bookmark-jump))

(defun my-insert-bash-history ()
  "Yank the bash history."
  (interactive)
  (shell-command "history -r") ; reload history
  (let* ((collection (nreverse (my-read-lines (file-truename "~/.bash_history"))))
         (val (completing-read "Bash history: " collection)))
  (when val
      (kill-new val)
      (message "%s => kill-ring" val)
      (insert val))))

(defun my-recent-directory (&optional n)
  "Goto recent directories.
If N is not nil, only list directories in current project."
  (interactive "P")
  (unless recentf-mode (recentf-mode 1))
  (let* ((cands (delete-dups
                 (append my-dired-directory-history
                         (mapcar 'file-name-directory recentf-list)
                         ;; fasd history
                         (and (executable-find "fasd")
                              (nonempty-lines (shell-command-to-string "fasd -ld"))))))
         (root-dir (if (ffip-project-root) (file-truename (ffip-project-root)))))
    (when (and n root-dir)
      (setq cands (delq nil (mapcar (lambda (f) (path-in-directory-p f root-dir)) cands))))
    (dired (completing-read "Directories: " cands))))

(defun ivy-occur-grep-mode-hook-setup ()
  "Set up ivy occur grep mode."
  ;; no syntax highlight, I only care performance when searching/replacing
  (font-lock-mode -1)
  ;; @see https://emacs.stackexchange.com/questions/598/how-do-i-prevent-extremely-long-lines-making-emacs-slow
  (column-number-mode -1)
  ;; turn on wgrep right now
  ;; (ivy-wgrep-change-to-wgrep-mode) ; doesn't work, don't know why
  (local-set-key (kbd "RET") #'ivy-occur-press-and-switch))
(add-hook 'ivy-occur-grep-mode-hook 'ivy-occur-grep-mode-hook-setup)

(defun my-counsel-git-grep (&optional level)
  "Git grep in project.  If LEVEL is not nil, grep files in parent commit."
  (interactive "P")
  (let* ((str (if (region-active-p) (my-selected-str))))
    (cond
     (level
      (unless str
        (setq str (my-use-selected-string-or-ask "Grep keyword: ")))
      (when str
        (let* ((default-directory (my-git-root-dir))
               ;; C-u 1 command to grep files in HEAD
               (cmd-opts (concat (my-git-files-in-rev-command "HEAD" (1- level))
                                 " | xargs -I{} "
                                 "git --no-pager grep -n --no-color -I -e \"%s\" -- {}"))
               (cmd (format cmd-opts str)))
          (ivy-read "git grep in commit: "
                    (my-lines-from-command-output cmd)
                    :caller 'counsel-etags-grep
                    :history 'counsel-git-grep-history
                    :action #'counsel-git-grep-action))))
     (t
      (counsel-git-grep str)))))

(defun my-counsel-rg ()
  "Ripgrep in project."
  (interactive)
  (let* ((str (if (region-active-p) (my-selected-str))))
      (counsel-rg str)))


(defun counsel-browse-kill-ring (&optional n)
  "If N > 1, assume just yank the Nth item in `kill-ring'.
If N is nil, use `ivy-mode' to browse `kill-ring'."
  (interactive "P")
  (my-select-from-kill-ring (lambda (s)
                              (let* ((plain-str (my-insert-str s))
                                     (trimmed (string-trim plain-str)))
                                (setq kill-ring (cl-delete-if
                                                 `(lambda (e) (string= ,trimmed (string-trim e)))
                                                 kill-ring))
                                (kill-new plain-str)))))

(defun ivy-switch-buffer-matcher-pinyin (regexp candidates)
  (ivy--switch-buffer-matcher (my-pinyinlib-build-regexp-string regexp) candidates))

(defun ivy-switch-buffer-by-pinyin ()
  "Switch to another buffer."
  (interactive)
  (my-ensure 'ivy)
  (let* ((this-command 'ivy-switch-buffer))
    (ivy-read "Switch to buffer: " 'internal-complete-buffer
              :matcher #'ivy-switch-buffer-matcher-pinyin
              :preselect (buffer-name (other-buffer (current-buffer)))
              :action #'ivy--switch-buffer-action
              :keymap ivy-switch-buffer-map
              :caller 'ivy-switch-buffer)))

(with-eval-after-load 'ivy
  ;; work around ivy issue.
  ;; @see https://github.com/abo-abo/swiper/issues/828
  (setq ivy-display-style 'fancy))

;; {{ swiper&ivy-mode
(global-set-key (kbd "C-s") 'counsel-grep-or-swiper)
;; }}

(global-set-key (kbd "C-h v") 'counsel-describe-variable)
(global-set-key (kbd "C-h f") 'counsel-describe-function)

;; {{  C-o f to toggle case sensitive, @see https://github.com/abo-abo/swiper/issues/1104
(defun re-builder-extended-pattern (str)
  "Build regex compatible with pinyin from STR."
  (let* ((len (length str)))
    (cond
     ;; do nothing
     ((<= (length str) 1))

     ;; If the first character of input in ivy is ":",
     ;; remaining input is converted into Chinese pinyin regex.
     ((string= (substring str 0 1) ":")
      (setq str (my-pinyinlib-build-regexp-string (substring str 1 len))))

     ;; If the first character of input in ivy is "/",
     ;; remaining input is converted to pattern to search camel case word
     ;; For example, input "/ic" match "isController" or "isCollapsed"
     ((string= (substring str 0 1) "/")
      (let* ((rlt "")
             (i 0)
             (subs (substring str 1 len))
             c)
        (when (> len 2)
          (setq subs (upcase subs))
          (while (< i (length subs))
            (setq c (elt subs i))
            (setq rlt (concat rlt (cond
                                   ((and (< c ?a) (> c ?z) (< c ?A) (> c ?Z))
                                    (format "%c" c))
                                   (t
                                    (concat (if (= i 0) (format "[%c%c]" (+ c 32) c)
                                              (format "%c" c))
                                            "[a-z]+")))))
            (setq i (1+ i))))
        (setq str rlt))))
    (ivy--regex-plus str)))
;; }}

(defun my-counsel-imenu ()
  "Jump to a buffer position indexed by imenu."
  (interactive)
  (my-ensure 'counsel)
  (cond
   ;; `counsel--imenu-candidates' was created on 2019-10-12
   ((and (fboundp 'counsel--imenu-candidates)
         (not (memq major-mode '(pdf-view-mode))))
    (let* ((cands (counsel--imenu-candidates))
           (pre-selected (thing-at-point 'symbol))
           (closest (my-closest-imenu-item-internal cands)))
      (if closest (setq pre-selected (car closest)))
      (ivy-read "imenu items: " cands
                :preselect pre-selected
                :require-match t
                :action #'counsel-imenu-action
                :keymap counsel-imenu-map
                :history 'counsel-imenu-history
                :caller 'counsel-imenu)))
   (t
    (counsel-imenu))))

(defun my-imenu-or-list-tag-in-current-file ()
  "Combine the power of counsel-etags and imenu."
  (interactive)
  (counsel-etags-push-marker-stack)
  (cond
   ((my-use-tags-as-imenu-function-p)
    ;; see code of `my-use-tags-as-imenu-function-p'. Currently we only use ctags for imenu
    ;; in typescript because `lsp-mode' is too damn slow
    (let* ((imenu-create-index-function 'counsel-etags-imenu-default-create-index-function))
      (my-counsel-imenu)))
   (t
    (my-counsel-imenu))))

(with-eval-after-load 'ivy
  ;; better performance on everything (especially windows), ivy-0.10.0 required
  ;; when `ivy-dynamic-exhibit-delay-ms' is a non-zero value
  ;; Setting it to a bigger value in ALL OSs is also more green energy btw.
  ;; @see https://github.com/abo-abo/swiper/issues/1218
<<<<<<< HEAD
  (setq ivy-dynamic-exhibit-delay-ms (if (or *is-a-mac* *unix*) 10 250))
=======
  (setq ivy-dynamic-exhibit-delay-ms (if (or *unix* *is-a-mac*) 0 250))
>>>>>>> 1430d033

  ;; Press C-p and Enter to select current input as candidate
  ;; https://oremacs.com/2017/11/30/ivy-0.10.0/
  (setq ivy-use-selectable-prompt t)

  (setq ivy-re-builders-alist '((t . re-builder-extended-pattern)))
  ;; set actions when running C-x b
  ;; replace "frame" with window to open in new window
  (ivy-set-actions
   'ivy-switch-buffer-by-pinyin
   '(("j" switch-to-buffer-other-frame "other frame")
     ("k" kill-buffer "kill")
     ("r" ivy--rename-buffer-action "rename"))))

(defun my-counsel-company ()
  "Input code from company backend using fuzzy matching."
  (interactive)
  (company-abort)
  (let* ((company-backends '(company-ctags))
         (company-ctags-fuzzy-match-p t))
    (counsel-company)))

(provide 'init-ivy)<|MERGE_RESOLUTION|>--- conflicted
+++ resolved
@@ -319,11 +319,8 @@
   ;; when `ivy-dynamic-exhibit-delay-ms' is a non-zero value
   ;; Setting it to a bigger value in ALL OSs is also more green energy btw.
   ;; @see https://github.com/abo-abo/swiper/issues/1218
-<<<<<<< HEAD
   (setq ivy-dynamic-exhibit-delay-ms (if (or *is-a-mac* *unix*) 10 250))
-=======
-  (setq ivy-dynamic-exhibit-delay-ms (if (or *unix* *is-a-mac*) 0 250))
->>>>>>> 1430d033
+
 
   ;; Press C-p and Enter to select current input as candidate
   ;; https://oremacs.com/2017/11/30/ivy-0.10.0/
