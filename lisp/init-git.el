--- conflicted
+++ resolved
@@ -65,10 +65,6 @@
     (git-gutter:set-start-revision parent)
     (message "git-gutter:set-start-revision HEAD^")))
 
-<<<<<<< HEAD
-;; {{ speed up magit, @see https://jakemccrary.com/blog/2020/11/14/speeding-up-magit/
-(defvar my-prefer-lightweight-magit nil)
-=======
 (defvar my-prefer-lightweight-magit t)
 (defun my-hint-untracked-files ()
   "If untracked files and committed files share same extension, warn users."
@@ -90,7 +86,6 @@
       (when rlt
         (message "Stage files? %s" (mapconcat 'identity rlt " "))))))
 
->>>>>>> 19001b10
 (with-eval-after-load 'magit
   ;; {{speed up magit, @see https://jakemccrary.com/blog/2020/11/14/speeding-up-magit/
   (when my-prefer-lightweight-magit
