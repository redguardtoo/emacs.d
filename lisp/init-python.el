;; -*- coding: utf-8; lexical-binding: t; -*-

<<<<<<< HEAD
(setq interpreter-mode-alist
      (cons '("python" . python-mode) interpreter-mode-alist))

(eval-after-load 'python
  '(progn
     ;; run command `pip install jedi flake8 importmagic` in shell,
     ;; or just check https://github.com/jorgenschaefer/elpy
     (unless (or (is-buffer-file-temp)
                 (not buffer-file-name)
                 ;; embed python code in org file
                 (string= (file-name-extension buffer-file-name) "org"))

       (elpy-enable)

       ;; Use IPython for REPL
       (setq python-shell-interpreter "ipython"
             python-shell-interpreter-args "--simple-prompt -i"
             python-shell-prompt-detect-failure-warning nil)
       (add-to-list 'python-shell-completion-native-disabled-interpreters
                    "jupyter")
       
       ;; Enable Flycheck
       (when (require 'flycheck nil t)
         (setq elpy-modules (delq 'elpy-module-flymake elpy-modules))
         (add-hook 'elpy-mode-hook 'flycheck-mode))

       ;; Enable autopep8
       (require 'py-autopep8)
       (add-hook 'elpy-mode-hook 'py-autopep8-enable-on-save)
       )

     ;; http://emacs.stackexchange.com/questions/3322/python-auto-indent-problem/3338#3338
     ;; emacs 24.4 only
     (setq electric-indent-chars (delq ?: electric-indent-chars))))
=======
(with-eval-after-load 'python
  ;; run command `pip install jedi flake8 importmagic` in shell,
  ;; or just check https://github.com/jorgenschaefer/elpy
  (unless (or (is-buffer-file-temp)
              (not buffer-file-name)
              ;; embed python code in org file
              (string= (file-name-extension buffer-file-name) "org"))
    (elpy-enable))
  ;; http://emacs.stackexchange.com/questions/3322/python-auto-indent-problem/3338#3338
  ;; emacs 24.4+
  (setq electric-indent-chars (delq ?: electric-indent-chars)))
>>>>>>> 615f33e2

(provide 'init-python)<|MERGE_RESOLUTION|>--- conflicted
+++ resolved
@@ -1,19 +1,13 @@
 ;; -*- coding: utf-8; lexical-binding: t; -*-
 
-<<<<<<< HEAD
-(setq interpreter-mode-alist
-      (cons '("python" . python-mode) interpreter-mode-alist))
-
-(eval-after-load 'python
-  '(progn
-     ;; run command `pip install jedi flake8 importmagic` in shell,
-     ;; or just check https://github.com/jorgenschaefer/elpy
-     (unless (or (is-buffer-file-temp)
-                 (not buffer-file-name)
-                 ;; embed python code in org file
-                 (string= (file-name-extension buffer-file-name) "org"))
-
-       (elpy-enable)
+(with-eval-after-load 'python
+  ;; run command `pip install jedi flake8 importmagic` in shell,
+  ;; or just check https://github.com/jorgenschaefer/elpy
+  (unless (or (is-buffer-file-temp)
+              (not buffer-file-name)
+              ;; embed python code in org file
+              (string= (file-name-extension buffer-file-name) "org"))
+    (elpy-enable))
 
        ;; Use IPython for REPL
        (setq python-shell-interpreter "ipython"
@@ -32,21 +26,9 @@
        (add-hook 'elpy-mode-hook 'py-autopep8-enable-on-save)
        )
 
-     ;; http://emacs.stackexchange.com/questions/3322/python-auto-indent-problem/3338#3338
-     ;; emacs 24.4 only
-     (setq electric-indent-chars (delq ?: electric-indent-chars))))
-=======
-(with-eval-after-load 'python
-  ;; run command `pip install jedi flake8 importmagic` in shell,
-  ;; or just check https://github.com/jorgenschaefer/elpy
-  (unless (or (is-buffer-file-temp)
-              (not buffer-file-name)
-              ;; embed python code in org file
-              (string= (file-name-extension buffer-file-name) "org"))
-    (elpy-enable))
+  
   ;; http://emacs.stackexchange.com/questions/3322/python-auto-indent-problem/3338#3338
   ;; emacs 24.4+
-  (setq electric-indent-chars (delq ?: electric-indent-chars)))
->>>>>>> 615f33e2
+(setq electric-indent-chars (delq ?: electric-indent-chars))
 
 (provide 'init-python)