--- conflicted
+++ resolved
@@ -11,7 +11,7 @@
                  (not buffer-file-name)
                  ;; embed python code in org file
                  (string= (file-name-extension buffer-file-name) "org"))
-<<<<<<< HEAD
+
        (elpy-enable)
 
        ;; Use IPython for REPL
@@ -30,9 +30,7 @@
        (require 'py-autopep8)
        (add-hook 'elpy-mode-hook 'py-autopep8-enable-on-save)
        )
-=======
-       (elpy-enable))
->>>>>>> 33f7eb33
+
      ;; http://emacs.stackexchange.com/questions/3322/python-auto-indent-problem/3338#3338
      ;; emacs 24.4 only
      (setq electric-indent-chars (delq ?: electric-indent-chars))))
