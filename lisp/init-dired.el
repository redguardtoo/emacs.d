;; -*- coding: utf-8; lexical-binding: t; -*-
(defun diredext-exec-git-command-in-shell (command &optional arg file-list)
  "Run a shell command `git COMMAND`' on the marked files.
If no files marked, always operate on current line in dired-mode."
  (interactive
   (let* ((files (dired-get-marked-files t current-prefix-arg)))
     (list
      ;; Want to give feedback whether this file or marked files are used:
      (dired-read-shell-command "git command on %s: " current-prefix-arg files)
      current-prefix-arg
      files)))
  (unless (string-match "[*?][ \t]*\\'" command)
    (setq command (concat command " *")))
  (setq command (concat "git " command))
  (dired-do-shell-command command arg file-list)
  (message command))

(defun my-ediff-files ()
  "@see https://oremacs.com/2017/03/18/dired-ediff/."
  (interactive)
  (let* ((files (dired-get-marked-files))
         (wnd (current-window-configuration)))
    (cond
     ((<= (length files) 2)
      (let* ((file1 (car files))
             (file2 (if (cdr files)
                        (cadr files)
                      (read-file-name
                       "file: "
                       (dired-dwim-target-directory)))))
        (if (file-newer-than-file-p file1 file2)
            (ediff-files file2 file1)
          (ediff-files file1 file2))
        (add-hook 'ediff-after-quit-hook-internal
                  (lambda ()
                    (setq ediff-after-quit-hook-internal nil)
                    (set-window-configuration wnd)))))
     (t
      (error "no more than 2 files should be marked")))))


(with-eval-after-load 'dired-x
  (dolist (file `(((if *unix* "zathura" "open") "pdf" "dvi" "pdf.gz" "ps" "eps")
                  ("7z x" "rar" "zip" "7z") ; "e" to extract, "x" to extract with full path
                  ((if (not *is-a-mac*) (my-guess-mplayer-path) "open") "ogm"
                   "avi"
                   "mpg"
                   "rmvb"
                   "rm"
                   "flv"
                   "wmv"
                   "mkv"
                   "mp4"
                   "m4v"
                   "wav"
                   "webm"
                   "part"
                   "mov"
                   "3gp"
                   "crdownload"
                   "mp3")
                  ((concat (my-guess-mplayer-path) " -playlist") "list" "pls")
                  ((if *unix* "feh" "open") "gif" "jpeg" "jpg" "tif" "png" )
                  ((if *unix* "libreoffice" "open") "doc" "docx" "xls" "xlsx" "odt")
                  ("djview" "djvu")
                  ("firefox" "xml" "xhtml" "html" "htm" "mht" "epub")))
    (add-to-list 'dired-guess-shell-alist-user
                 (list (concat "\\." (regexp-opt (cdr file) t) "$")
                       (car file)))))

(defun dired-mode-hook-setup ()
  (dired-hide-details-mode 1)
  (local-set-key  "e" 'my-ediff-files)
  (local-set-key  "/" 'dired-isearch-filenames)
  (local-set-key  "\\" 'diredext-exec-git-command-in-shell))
(add-hook 'dired-mode-hook 'dired-mode-hook-setup)

;; search file name only when focus is over file
(setq dired-isearch-filenames 'dwim)
;; when there is two dired buffer, Emacs will select another buffer
;; as target buffer (target for copying files, for example).
;; It's similar to windows commander.
(setq dired-dwim-target t)
; Listing directory failed but access-file worked
(when (eq system-type 'darwin)
  (require 'ls-lisp)
  (setq ls-lisp-use-insert-directory-program nil))

;; https://www.emacswiki.org/emacs/EmacsSession which is easier to setup than "desktop.el"
;; See `session-globals-regexp' in "session.el".
;; If the variable is named like "*-history", it will be *automatically* saved.
(defvar my-dired-directory-history nil "Recent directories accessed by dired.")
;; @see http://blog.twonegatives.com/post/19292622546/dired-dwim-target-is-j00-j00-magic
;; op open two new dired buffers side-by-side and give your new-found automagic power a whirl.
;; Now combine that with a nice window configuration stored in a register and you’ve got a pretty slick work flow.
(setq dired-dwim-target t)

(with-eval-after-load 'dired
  (require 'dired-x)
  (require 'dired-aux) ; for `dired-dwim-target-directory'
  (defadvice dired-guess-default (after dired-guess-default-after-hack activate)
    (when (and (stringp ad-return-value)
               (string-match-p "^mplayer -quiet" ad-return-value))
      (let* ((dir (file-name-as-directory (concat default-directory
                                                  "Subs")))
             (files (car (ad-get-args 0)))
             basename)
        (cond
         ((file-exists-p (concat dir "English.sub"))
          (setq ad-return-value (concat ad-return-value
                                        " -vobsub Subs/English")))
         ((file-exists-p (concat dir "Chinese.sub"))
          (setq ad-return-value (concat ad-return-value
                                        " -vobsub Subs/Chinese")))
         ((file-exists-p (concat dir (setq basename (file-name-base (car (dired-get-marked-files 'no-dir)))) ".sub"))
          (setq ad-return-value (concat ad-return-value
                                        " -vobsub Subs/" basename)))
         ((file-exists-p (concat dir "English.srt"))
          (setq ad-return-value (concat ad-return-value
                                        " -sub Subs/English.srt")))
         ((file-exists-p (concat dir "Chinese.srt"))
          (setq ad-return-value (concat ad-return-value
                                        " -sub Subs/Chinese.srt")))
         ((file-exists-p (concat dir (setq basename (file-name-base (car (dired-get-marked-files 'no-dir)))) ".sub"))
          (setq ad-return-value (concat ad-return-value
                                        " -sub Subs/" basename ".srt"))))))
    ad-return-value)

  ;; avoid accidentally edit huge media file in dired
  (defadvice dired-find-file (around dired-find-file-hack activate)
    (let* ((file (dired-get-file-for-visit)))
      (cond
       ((string-match-p binary-file-name-regexp file)
        ;; confirm before open big file
        (if (yes-or-no-p "Edit binary file?") ad-do-it))
       (t
        (when (and (file-directory-p file)
                   ;; don't add directory when user pressing "^" in `dired-mode'
                   (not (string-match-p "\\.\\." file)))
          (add-to-list 'my-dired-directory-history file))
        ad-do-it))))

  (defadvice dired-do-async-shell-command (around dired-do-async-shell-command-hack activate)
    "Mplayer scan dvd-ripped directory in dired correctly."
    (let* ((args (ad-get-args 0))
           (first-file (file-truename (and file-list (car file-list)))))
      (cond
       ((file-directory-p first-file)
        (async-shell-command (format "%s -dvd-device %s dvd://1 dvd://2 dvd://3 dvd://4 dvd://1 dvd://5 dvd://6 dvd://7 dvd://8 dvd://9"
                                     (my-guess-mplayer-path)
                                     first-file)))
       (t
        ad-do-it))))

  ;; @see https://emacs.stackexchange.com/questions/5649/sort-file-names-numbered-in-dired/5650#5650
  (setq dired-listing-switches "-laGh1v")
  (setq dired-recursive-deletes 'always))

;; {{ try to re-play the last dired commands
(defvar my-dired-commands-history nil
  "History of `dired-do-shell-command' arguments.")
(defun my-format-dired-args (args)
  (let* ((cmd (file-name-nondirectory (nth 0 args))))
    (format "%s %s"
            (car (split-string cmd " "))
            (nth 2 args))))

(defadvice dired-do-shell-command (before dired-do-shell-command-before-hack activate)
  (let* ((args (ad-get-args 0))
         (files (nth 2 args)))
    ;; only record command which operate on files
    (when (and (listp files)
               (> (length files) 0))
      (add-to-list 'my-dired-commands-history
                   (list (my-format-dired-args args)
                         default-directory
                         args)))))

(defun my-dired-redo-last-command ()
  "Redo last shell command."
  (interactive)
  (let* ((info (car my-dired-commands-history)))
    (when info
      (let* ((default-directory (nth 1 info))
             (args (nth 2 info)))
        (apply 'dired-do-shell-command args)))))

(defun my-dired-redo-from-commands-history ()
  "Redo one of previous shell commands."
  (interactive)
  (when my-dired-commands-history
    (ivy-read "Previous dired shell commands:"
              my-dired-commands-history
              :action
              (lambda (info)
                (let* ((default-directory (nth 1 info))
                       (args (nth 2 info)))
                  (apply 'dired-do-shell-command args))))))
;; }}

<<<<<<< HEAD
;; {{ tramp setup
(add-to-list 'backup-directory-alist
             (cons tramp-file-name-regexp nil))
(setq tramp-chunksize 8192)

;; @see https://github.com/syl20bnr/spacemacs/issues/1921
;; If you tramp is hanging, you can uncomment below line.
(setq tramp-ssh-controlmaster-options "-o ControlMaster=auto -o ControlPath='tramp.%%C' -o ControlPersist=no")
;; }}
=======
>>>>>>> 615f33e2
(provide 'init-dired)<|MERGE_RESOLUTION|>--- conflicted
+++ resolved
@@ -198,16 +198,4 @@
                   (apply 'dired-do-shell-command args))))))
 ;; }}
 
-<<<<<<< HEAD
-;; {{ tramp setup
-(add-to-list 'backup-directory-alist
-             (cons tramp-file-name-regexp nil))
-(setq tramp-chunksize 8192)
-
-;; @see https://github.com/syl20bnr/spacemacs/issues/1921
-;; If you tramp is hanging, you can uncomment below line.
-(setq tramp-ssh-controlmaster-options "-o ControlMaster=auto -o ControlPath='tramp.%%C' -o ControlPersist=no")
-;; }}
-=======
->>>>>>> 615f33e2
 (provide 'init-dired)